--- conflicted
+++ resolved
@@ -1,10 +1,6 @@
 {
   "name": "influx",
-<<<<<<< HEAD
-  "version": "1.0.2",
-=======
   "version": "1.0.3",
->>>>>>> 8183c23b
   "description": "InfluxDB Client",
   "main": "index.js",
   "scripts": {
