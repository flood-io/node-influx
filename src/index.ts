import { RequestOptions } from 'https';
import * as url from 'url';

import * as b from './builder';
import * as grammar from './grammar';
import { ISerializePointOptions, serializePoint } from './line-protocol';
import { IPingStats, IPoolOptions, Pool } from './pool';
import { assertNoErrors, IResults, parse, parseSingle } from './results';
import { ISchemaOptions, Schema } from './schema';

const defaultHost: IHostConfig = Object.freeze({
  host: '127.0.0.1',
  port: 8086,
  protocol: <'http'>'http',
});

const defaultOptions: IClusterConfig = Object.freeze({
  database: null,
  hosts: [],
  password: 'root',
  schema: [],
  username: 'root',
});

export * from './builder';
export { INanoDate, FieldType, Precision, Raw, TimePrecision, escape, toNanoDate } from './grammar';
export { ISchemaOptions } from './schema';
export { IPingStats, IPoolOptions } from './pool';
export { IResults, IResponse, ResultError } from './results';

export interface IHostConfig {
  /**
   * Influx host to connect to, defaults to 127.0.0.1.
   */
  host: string;
  /**
   * Influx port to connect to, defaults to 8086.
   */
  port?: number;
  /**
   * Protocol to connect over, defaults to 'http'.
   */
  protocol?: 'http' | 'https';

  /**
   * Optional request option overrides.
   */
  options?: RequestOptions;
}

export interface ISingleHostConfig extends IHostConfig {
  /**
   * Username for connecting to the database. Defaults to 'root'.
   */
  username?: string;

  /**
   * Password for connecting to the database. Defaults to 'root'.
   */
  password?: string;

  /**
   * Default database to write information to.
   */
  database?: string;

  /**
   * Settings for the connection pool.
   */
  pool?: IPoolOptions;

  /**
   * A list of schema for measurements in the database.
   */
  schema?: ISchemaOptions[];
}

export interface IClusterConfig {
  /**
   * Username for connecting to the database. Defaults to 'root'.
   */
  username?: string;

  /**
   * Password for connecting to the database. Defaults to 'root'.
   */
  password?: string;

  /**
   * Default database to write information to.
   */
  database?: string;

  /**
   * A list of cluster hosts to connect to.
   */
  hosts: IHostConfig[];

  /**
   * Settings for the connection pool.
   */
  pool?: IPoolOptions;

  /**
   * A list of schema for measurements in the database.
   */
  schema?: ISchemaOptions[];
}

export interface IPoint {
  /**
   * Measurement is the Influx measurement name.
   */
  measurement?: string;

  /**
   * Tags is the list of tag values to insert.
   */
  tags?: { [name: string]: string };

  /**
   * Fields is the list of field values to insert.
   */
  fields?: { [name: string]: any };

  /**
   * Timestamp tags this measurement with a date. This can be a Date object,
   * in which case we'll adjust it to the desired precision, or a numeric
   * string or number, in which case it gets passed directly to Influx.
   */
  timestamp?: Date | string | number;
}

export interface IWriteOptions {
  /**
   * Precision at which the points are written, defaults to nanoseconds 'n'.
   */
  precision?: grammar.TimePrecision;

  /**
   * Retention policy to write the points under, defaults to the DEFAULT
   * database policy.
   */
  retentionPolicy?: string;

  /**
   * Database under which to write the points. This is required if a default
   * database is not provided in Influx.
   */
  database?: string;
}

export interface IQueryOptions {
  /**
   * Defines the precision at which to query points. When left blank, it will
   * query in nanosecond precision.
   */
  precision?: grammar.TimePrecision;

  /**
   * Retention policy to query from, defaults to the DEFAULT
   * database policy.
   */
  retentionPolicy?: string;

  /**
   * Database under which to query the points. This is required if a default
   * database is not provided in Influx.
   */
  database?: string;

  /**
   * HTTP method to use for requests
   */

   method?: 'GET' | 'PUT'
}

/**
 * IRetentionOptions are passed into passed into the {@link
 * InfluxDB#createRetentionPolicy} and {@link InfluxDB#alterRetentionPolicy}.
 * See the [Downsampling and Retention page](https://docs.influxdata.com/
 * influxdb/v1.0/guides/downsampling_and_retention/) on the Influx docs for
 * more information.
 */
export interface IRetentionOptions {
  database?: string;
  duration: string;
  replication: number;
  isDefault?: boolean;
}

/**
 * Parses the URL out into into a IClusterConfig object
 */
function parseOptionsUrl(addr: string): ISingleHostConfig {
  const parsed = url.parse(addr);
  const options: ISingleHostConfig = {
    host: parsed.hostname,
    port: Number(parsed.port),
    protocol: <'http' | 'https'>parsed.protocol.slice(0, -1),
  };

  if (parsed.auth) {
    [options.username, options.password] = parsed.auth.split(':');
  }

  if (parsed.pathname.length > 1) {
    options.database = parsed.pathname.slice(1);
  }

  return options;
}

/**
 * Works similarly to Object.assign, but only overwrites
 * properties that resolve to undefined.
 */
function defaults<T extends { [key: string]: any }>(target: T, ...srcs: T[]): T {
  srcs.forEach(src => {
    Object.keys(src).forEach(
      (key: string): void => {
        if (target[key] === undefined) {
          target[key] = src[key];
        }
      },
    );
  });

  return target;
}

/**
 * InfluxDB is the public interface to run queries against the your database.
 * This is a 'driver-level' module, not a a full-fleged ORM or ODM; you run
 * queries directly by calling methods on this class.
 *
 * Please check out some of [the tutorials](https://node-influx.github.io/manual/tutorial.html)
 * if you want help getting started!
 *
 * @example
 * const Influx = require('influx');
 * const influx = new Influx.InfluxDB({
 *  host: 'localhost',
 *  database: 'express_response_db',
 *  schema: [
 *    {
 *      measurement: 'response_times',
 *      fields: {
 *        path: Influx.FieldType.STRING,
 *        duration: Influx.FieldType.INTEGER
 *      },
 *      tags: [
 *        'host'
 *      ]
 *    }
 *  ]
 * })
 *
 * influx.writePoints([
 *   {
 *     measurement: 'response_times',
 *     tags: { host: os.hostname() },
 *     fields: { duration, path: req.path },
 *   }
 * ]).then(() => {
 *   return influx.query(`
 *     select * from response_times
 *     where host = ${Influx.escape.stringLit(os.hostname())}
 *     order by time desc
 *     limit 10
 *   `)
 * }).then(rows => {
 *   rows.forEach(row => console.log(`A request to ${row.path} took ${row.duration}ms`))
 * })
 */
export class InfluxDB {
  /**
   * Connect pool for making requests.
   * @private
   */
  private pool: Pool;

  /**
   * Config options for Influx.
   * @private
   */
  private options: IClusterConfig;

  /**
   * Map of Schema instances defining measurements in Influx.
   * @private
   */
  private schema: { [db: string]: { [measurement: string]: Schema } } = Object.create(null);

  constructor(options: ISingleHostConfig);

  /**
   * Connect to an InfluxDB cluster by specifying a
   * set of connection options.
   */
  constructor(options: IClusterConfig);

  /**
   * Connect to an InfluxDB instance using a configuration URL.
   * @example
   * new InfluxDB('http://user:password@host:8086/database')
   */
  constructor(url: string);

  /**
   * Connects to a local, default Influx instance.
   */
  constructor();

  /**
   * Connect to a single InfluxDB instance by specifying
   * a set of connection options.
   * @param {IClusterConfig|ISingleHostConfig|string} [options='http://root:root@127.0.0.1:8086']
   *
   * @example
   * const Influx = require('influx')
   *
   * // Connect to a single host with a DSN:
   * const influx = new Influx.InfluxDB('http://user:password@host:8086/database')
   *
   * @example
   * const Influx = require('influx')
   *
   * // Connect to a single host with a full set of config details and
   * // a custom schema
   * const client = new Influx.InfluxDB({
   *   database: 'my_db',
   *   host: 'localhost',
   *   port: 8086,
   *   username: 'connor',
   *   password: 'pa$$w0rd',
   *   schema: [
   *     {
   *       measurement: 'perf',
   *       fields: {
   *         memory_usage: Influx.FieldType.INTEGER,
   *         cpu_usage: Influx.FieldType.FLOAT,
   *         is_online: Influx.FieldType.BOOLEAN
   *       }
   *       tags: [
   *         'hostname'
   *       ]
   *     }
   *   ]
   * })
   *
   * @example
   * const Influx = require('influx')
   *
   * // Use a pool of several host connections and balance queries across them:
   * const client = new Influx.InfluxDB({
   *   database: 'my_db',
   *   username: 'connor',
   *   password: 'pa$$w0rd',
   *   hosts: [
   *     { host: 'db1.example.com' },
   *     { host: 'db2.example.com' },
   *   ],
   *   schema: [
   *     {
   *       measurement: 'perf',
   *       fields: {
   *         memory_usage: Influx.FieldType.INTEGER,
   *         cpu_usage: Influx.FieldType.FLOAT,
   *         is_online: Influx.FieldType.BOOLEAN
   *       }
   *       tags: [
   *         'hostname'
   *       ]
   *     }
   *   ]
   * })
   *
   */
  constructor(options?: any) {
    // Figure out how to parse whatever we were passed in into a IClusterConfig.
    if (typeof options === 'string') {
      // plain URI => ISingleHostConfig
      options = parseOptionsUrl(options);
    } else if (!options) {
      options = defaultHost;
    }
    if (!options.hasOwnProperty('hosts')) {
      // ISingleHostConfig => IClusterConfig
      options = {
        database: options.database,
        hosts: [options],
        password: options.password,
        pool: options.pool,
        schema: options.schema,
        username: options.username,
      };
    }

    const resolved = <IClusterConfig>options;
    resolved.hosts = resolved.hosts.map(host => {
      return defaults(
        {
          host: host.host,
          port: host.port,
          protocol: host.protocol,
          options: host.options,
        },
        defaultHost,
      );
    });

    this.pool = new Pool(resolved.pool);
    this.options = defaults(resolved, defaultOptions);

    resolved.hosts.forEach(host => {
      this.pool.addHost(`${host.protocol}://${host.host}:${host.port}`, host.options);
    });

    this.options.schema.forEach(schema => {
      const db = (schema.database = schema.database || this.options.database);
      if (!db) {
        throw new Error(
          `Schema ${schema.measurement} doesn't have a database specified,` +
            'and no default database is provided!',
        );
      }
      if (!this.schema[db]) {
        this.schema[db] = Object.create(null);
      }

      this.schema[db][schema.measurement] = new Schema(schema);
    });
  }

  /**
   * Creates a new database with the provided name.
   * @param {string} databaseName
   * @return {Promise.<void>}
   * @example
   * influx.createDatabase('mydb')
   */
  public createDatabase(databaseName: string): Promise<void> {
    return this.pool
      .json(
        this.getQueryOpts(
          {
            q: `create database ${grammar.escape.quoted(databaseName)}`,
          },
          'POST',
        ),
      )
      .then(assertNoErrors)
      .then(() => undefined);
  }

  /**
   * Deletes a database with the provided name.
   * @param {string} databaseName
   * @return {Promise.<void>}
   * @example
   * influx.createDatabase('mydb')
   */
  public dropDatabase(databaseName: string): Promise<void> {
    return this.pool
      .json(
        this.getQueryOpts(
          {
            q: `drop database ${grammar.escape.quoted(databaseName)}`,
          },
          'POST',
        ),
      )
      .then(assertNoErrors)
      .then(() => undefined);
  }

  /**
   * Returns array of database names. Requires cluster admin privileges.
   * @returns {Promise<String[]>} a list of database names
   * @example
   * influx.getMeasurements().then(names =>
   *   console.log('My database names are: ' + names.join(', ')));
   */
  public getDatabaseNames() {
    return this.pool
      .json(this.getQueryOpts({ q: 'show databases' }))
      .then(res => parseSingle<{ name: string }>(res).map(r => r.name));
  }

  /**
   * Returns array of measurements.
   * @returns {Promise<String[]>} a list of measurement names
   * @param {String} [database] the database the measurement lives in, optional
   *     if a default database is provided.
   * @example
   * influx.getMeasurements().then(names =>
   *   console.log('My measurement names are: ' + names.join(', ')));
   */
  public getMeasurements(database: string = this.defaultDB()): Promise<string[]> {
    return this.pool
      .json(
        this.getQueryOpts({
          db: database,
          q: 'show measurements',
        }),
      )
      .then(res => parseSingle<{ name: string }>(res).map(r => r.name));
  }

  /**
   * Returns a list of all series within the target measurement, or from the
   * entire database if a measurement isn't provided.
   * @param {Object} [options]
   * @param {String} [options.measurement] if provided, we'll only get series
   *     from within that measurement.
   * @param {String} [options.database] the database the series lives in,
   *     optional if a default database is provided.
   * @returns {Promise<String[]>} a list of series names
   * @example
   * influx.getSeries().then(names => {
   *   console.log('My series names in my_measurement are: ' + names.join(', '))
   * })
   *
   * influx.getSeries({
   *   measurement: 'my_measurement',
   *   database: 'my_db'
   * }).then(names => {
   *   console.log('My series names in my_measurement are: ' + names.join(', '))
   * })
   */
  public getSeries(
    options: {
      measurement?: string;
      database?: string;
    } = {},
  ): Promise<string[]> {
    const { database = this.defaultDB(), measurement } = options;

    let query = 'show series';
    if (measurement) {
      query += ` from ${grammar.escape.quoted(measurement)}`;
    }

    return this.pool
      .json(
        this.getQueryOpts({
          db: database,
          q: query,
        }),
      )
      .then(res => parseSingle<{ key: string }>(res).map(r => r.key));
  }

  /**
   * Removes a measurement from the database.
   * @param {String} measurement
   * @param {String} [database] the database the measurement lives in, optional
   *     if a default database is provided.
   * @return {Promise.<void>}
   * @example
   * influx.dropMeasurement('my_measurement')
   */
  public dropMeasurement(measurement: string, database: string = this.defaultDB()): Promise<void> {
    return this.pool
      .json(
        this.getQueryOpts(
          {
            db: database,
            q: `drop measurement ${grammar.escape.quoted(measurement)}`,
          },
          'POST',
        ),
      )
      .then(assertNoErrors)
      .then(() => undefined);
  }

  /**
   * Removes a one or more series from InfluxDB.
   *
   * @returns {Promise<void>}
   * @example
   * // The following pairs of queries are equivalent: you can chose either to
   * // use our builder or pass in string directly. The builder takes care
   * // of escaping and most syntax handling for you.
   *
   * influx.dropSeries({ where: e => e.tag('cpu').equals.value('cpu8') })
   * influx.dropSeries({ where: '"cpu" = \'cpu8\'' })
   * // DROP SERIES WHERE "cpu" = 'cpu8'
   *
   * influx.dropSeries({ measurement: m => m.name('cpu').policy('autogen') })
   * influx.dropSeries({ measurement: '"cpu"."autogen"' })
   * // DROP SERIES FROM "autogen"."cpu"
   *
   * influx.dropSeries({
   *   measurement: m => m.name('cpu').policy('autogen'),
   *   where: e => e.tag('cpu').equals.value('cpu8'),
   *   database: 'my_db'
   * })
   * // DROP SERIES FROM "autogen"."cpu" WHERE "cpu" = 'cpu8'
   */
  public dropSeries(options: b.measurement | b.where | { database: string }): Promise<void> {
    const db = 'database' in options ? (<any>options).database : this.defaultDB();

    let q = 'drop series';
    if ('measurement' in options) {
      q += ' from ' + b.parseMeasurement(<b.measurement>options);
    }
    if ('where' in options) {
      q += ' where ' + b.parseWhere(<b.where>options);
    }

    return this.pool
      .json(this.getQueryOpts({ db, q }, 'POST'))
      .then(assertNoErrors)
      .then(() => undefined);
  }

  /**
   * Returns a list of users on the Influx database.
   * @return {Promise<Array<{ user: String, admin: Boolean }>>}
   * @example
   * influx.getUsers().then(users => {
   *   users.forEach(user => {
   *     if (user.admin) {
   *       console.log(user.user, 'is an admin!')
   *     } else {
   *       console.log(user.user, 'is not an admin!')
   *     }
   *   })
   * })
   */
  public getUsers(): Promise<IResults<{ user: string; admin: boolean }>> {
    return this.pool
      .json(this.getQueryOpts({ q: 'show users' }))
      .then(result => parseSingle<{ user: string; admin: boolean }>(result));
  }

  /**
   * Creates a new InfluxDB user.
   * @param {String} username
   * @param {String} password
   * @param {Boolean} [admin=false] If true, the user will be given all
   *     privileges on all databases.
   * @return {Promise<void>}
   * @example
   * influx.createUser('connor', 'pa55w0rd', true) // make 'connor' an admin
   *
   * // make non-admins:
   * influx.createUser('not_admin', 'pa55w0rd')
   */
  public createUser(username: string, password: string, admin: boolean = false): Promise<void> {
    return this.pool
      .json(
        this.getQueryOpts(
          {
            q:
              `create user ${grammar.escape.quoted(username)} with password ` +
              grammar.escape.stringLit(password) +
              (admin ? ' with all privileges' : ''),
          },
          'POST',
        ),
      )
      .then(assertNoErrors)
      .then(() => undefined);
  }

  /**
   * Sets a password for an Influx user.
   * @param {String} username
   * @param {String} password
   * @return {Promise<void>}
   * @example
   * influx.setPassword('connor', 'pa55w0rd')
   */
  public setPassword(username: string, password: string): Promise<void> {
    return this.pool
      .json(
        this.getQueryOpts(
          {
            q:
              `set password for ${grammar.escape.quoted(username)} = ` +
              grammar.escape.stringLit(password),
          },
          'POST',
        ),
      )
      .then(assertNoErrors)
      .then(() => undefined);
  }

  /**
   * Grants a privilege to a specified user.
   * @param {String} username
   * @param {String} privilege Should be one of 'READ' or 'WRITE'
   * @param {String} [database] If not provided, uses the default database.
   * @return {Promise<void>}
   * @example
   * influx.grantPrivilege('connor', 'READ', 'my_db') // grants read access on my_db to connor
   */
  public grantPrivilege(
    username: string,
    privilege: 'READ' | 'WRITE',
    database: string = this.defaultDB(),
  ): Promise<void> {
    return this.pool
      .json(
        this.getQueryOpts(
          {
            q:
              `grant ${privilege} on ${grammar.escape.quoted(database)} ` +
              `to ${grammar.escape.quoted(username)}`,
          },
          'POST',
        ),
      )
      .then(assertNoErrors)
      .then(() => undefined);
  }

  /**
   * Removes a privilege from a specified user.
   * @param {String} username
   * @param {String} privilege Should be one of 'READ' or 'WRITE'
   * @param {String} [database] If not provided, uses the default database.
   * @return {Promise<void>}
   * @example
   * influx.revokePrivilege('connor', 'READ', 'my_db') // removes read access on my_db from connor
   */
  public revokePrivilege(
    username: string,
    privilege: 'READ' | 'WRITE',
    database: string = this.defaultDB(),
  ): Promise<void> {
    return this.pool
      .json(
        this.getQueryOpts(
          {
            q:
              `revoke ${privilege} on ${grammar.escape.quoted(database)} from ` +
              grammar.escape.quoted(username),
          },
          'POST',
        ),
      )
      .then(assertNoErrors)
      .then(() => undefined);
  }

  /**
   * Grants admin privileges to a specified user.
   * @param {String} username
   * @return {Promise<void>}
   * @example
   * influx.grantAdminPrivilege('connor')
   */
  public grantAdminPrivilege(username: string): Promise<void> {
    return this.pool
      .json(
        this.getQueryOpts(
          {
            q: `grant all to ${grammar.escape.quoted(username)}`,
          },
          'POST',
        ),
      )
      .then(assertNoErrors)
      .then(() => undefined);
  }

  /**
   * Removes a admin privilege from a specified user.
   * @param {String} username
   * @return {Promise<void>}
   * @example
   * influx.revokeAdminPrivilege('connor')
   */
  public revokeAdminPrivilege(username: string): Promise<void> {
    return this.pool
      .json(
        this.getQueryOpts(
          {
            q: `revoke all from ${grammar.escape.quoted(username)}`,
          },
          'POST',
        ),
      )
      .then(assertNoErrors)
      .then(() => undefined);
  }

  /**
   * Removes a user from the database.
   * @param {String} username
   * @return {Promise<void>}
   * @example
   * influx.dropUser('connor')
   */
  public dropUser(username: string): Promise<void> {
    return this.pool
      .json(
        this.getQueryOpts(
          {
            q: `drop user ${grammar.escape.quoted(username)}`,
          },
          'POST',
        ),
      )
      .then(assertNoErrors)
      .then(() => undefined);
  }

  /**
   * Creates a continuous query in a database
   * @param {String} name The query name, for later reference
   * @param {String} query The body of the query to run
   * @param {String} [database] If not provided, uses the default database.
   * @param {String} [resample] If provided, adds resample policy
   * @return {Promise<void>}
   * @example
   * influx.createContinuousQuery('downsample_cpu_1h', `
   *   SELECT MEAN(cpu) INTO "7d"."perf"
   *   FROM "1d"."perf" GROUP BY time(1m)
   * `, undefined, 'RESAMPLE FOR 7m')
   */
  public createContinuousQuery(
    name: string,
    query: string,
    database: string = this.defaultDB(),
    resample: string = '',
  ): Promise<void> {
    return this.pool
      .json(
        this.getQueryOpts(
          {
            q:
              `create continuous query ${grammar.escape.quoted(name)}` +
              ` on ${grammar.escape.quoted(database)} ${resample} begin ${query} end`,
          },
          'POST',
        ),
      )
      .then(assertNoErrors)
      .then(() => undefined);
  }

  /**
   * Returns a list of continous queries in the database.
   * @param {String} [database] If not provided, uses the default database.
   * @return {Promise<void>}
   * @example
   * influx.showContinousQueries()
   */
  public showContinousQueries(database: string = this.defaultDB()) {
    return this.pool
      .json(
        this.getQueryOpts({
          db: database,
          q: 'show continuous queries',
        }),
      )
      .then(result =>
        parseSingle<{
          name: string;
          query: string;
        }>(result),
      );
  }

  /**
   * Creates a continuous query in a database
   * @param {String} name The query name
   * @param {String} [database] If not provided, uses the default database.
   * @return {Promise<void>}
   * @example
   * influx.dropContinuousQuery('downsample_cpu_1h')
   */
  public dropContinuousQuery(name: string, database: string = this.defaultDB()): Promise<void> {
    return this.pool
      .json(
        this.getQueryOpts(
          {
            q:
              `drop continuous query ${grammar.escape.quoted(name)}` +
              ` on ${grammar.escape.quoted(database)}`,
          },
          'POST',
        ),
      )
      .then(assertNoErrors)
      .then(() => undefined);
  }

  /**
   * Creates a new retention policy on a database. You can read more about
   * [Downsampling and Retention](https://docs.influxdata.com/influxdb/v1.0/
   * guides/downsampling_and_retention/) on the InfluxDB website.
   *
   * @param {String} name The retention policy name
   * @param {Object} options
   * @param {String} [options.database] Database to create the policy on,
   *     uses the default database if not provided.
   * @param {String} options.duration How long data in the retention policy
   *     should be stored for, should be in a format like `7d`. See details
   *     [here](https://docs.influxdata.com/influxdb/v1.0/query_language/spec/#durations)
   * @param {Number} options.replication How many servers data in the series
   *     should be replicated to.
   * @param {Boolean} [options.isDefault] Whether the retention policy should
   *     be the default policy on the database.
   * @return {Promise<void>}
   * @example
   * influx.createRetentionPolicy('7d', {
   *  duration: '7d',
   *  replication: 1
   * })
   */
  public createRetentionPolicy(name: string, options: IRetentionOptions): Promise<void> {
    const q =
      `create retention policy ${grammar.escape.quoted(name)} on ` +
      grammar.escape.quoted(options.database || this.defaultDB()) +
      ` duration ${options.duration} replication ${options.replication}` +
      (options.isDefault ? ' default' : '');

    return this.pool
      .json(this.getQueryOpts({ q }, 'POST'))
      .then(assertNoErrors)
      .then(() => undefined);
  }

  /**
   * Alters an existing retention policy on a database.
   *
   * @param {String} name The retention policy name
   * @param {Object} options
   * @param {String} [options.database] Database to create the policy on,
   *     uses the default database if not provided.
   * @param {String} options.duration How long data in the retention policy
   *     should be stored for, should be in a format like `7d`. See details
   *     [here](https://docs.influxdata.com/influxdb/v1.0/query_language/spec/#durations)
   * @param {Number} options.replication How many servers data in the series
   *     should be replicated to.
   * @param {Boolean} [options.default] Whether the retention policy should
   *     be the default policy on the database.
   * @return {Promise<void>}
   * @example
   * influx.alterRetentionPolicy('7d', {
   *  duration: '7d',
   *  replication: 1,
   *  default: true
   * })
   */
  public alterRetentionPolicy(name: string, options: IRetentionOptions): Promise<void> {
    const q =
      `alter retention policy ${grammar.escape.quoted(name)} on ` +
      grammar.escape.quoted(options.database || this.defaultDB()) +
      ` duration ${options.duration} replication ${options.replication}` +
      (options.isDefault ? ' default' : '');

    return this.pool
      .json(this.getQueryOpts({ q }, 'POST'))
      .then(assertNoErrors)
      .then(() => undefined);
  }

  /**
   * Deletes a retention policy and associated data. Note that the data will
   * not be immediately destroyed, and will hang around until Influx's
   * bi-hourly cron.
   *
   * @param {String} name The retention policy name
   * @param {String} [database] Database name that the policy lives in,
   *     uses the default database if not provided.
   * @return {Promise<void>}
   * @example
   * influx.dropRetentionPolicy('7d')
   */
  public dropRetentionPolicy(name: string, database: string = this.defaultDB()): Promise<void> {
    return this.pool
      .json(
        this.getQueryOpts(
          {
            q:
              `drop retention policy ${grammar.escape.quoted(name)} ` +
              `on ${grammar.escape.quoted(database)}`,
          },
          'POST',
        ),
      )
      .then(assertNoErrors)
      .then(() => undefined);
  }

  /**
   * Shows retention policies on the database
   *
   * @param {String} [database] The database to list policies on, uses the
   *     default database if not provided.
   * @return {Promise<Array<{
   *     name: String,
   *     duration: String,
   *     shardGroupDuration: String,
   *     replicaN: Number,
   *     default: Boolean
   * }>>}
   * @example
   * influx.showRetentionPolicies().then(policies => {
   *   expect(policies.slice()).to.deep.equal([
   *     {
   *       name: 'autogen',
   *       duration: '0s',
   *       shardGroupDuration: '168h0m0s',
   *       replicaN: 1,
   *       default: true,
   *     },
   *     {
   *       name: '7d',
   *       duration: '168h0m0s',
   *       shardGroupDuration: '24h0m0s',
   *       replicaN: 1,
   *       default: false,
   *     },
   *   ])
   * })
   */
  public showRetentionPolicies(database: string = this.defaultDB()) {
    return this.pool
      .json(
        this.getQueryOpts(
          {
            q: `show retention policies on ${grammar.escape.quoted(database)}`,
          },
          'GET',
        ),
      )
      .then(result =>
        parseSingle<{
          default: boolean; // tslint:disable-line
          duration: string;
          name: string;
          replicaN: number;
          shardGroupDuration: string;
        }>(result),
      );
  }

  /**
   * writePoints sends a list of points together in a batch to InfluxDB. In
   * each point you must specify the measurement name to write into as well
   * as a list of tag and field values. Optionally, you can specify the
   * time to tag that point at, defaulting to the current time.
   *
   * If you defined a schema for the measurement in the options you passed
   * to `new Influx(options)`, we'll use that to make sure that types get
   * cast correctly and that there are no extraneous fields or columns.
   *
   * For best performance, it's recommended that you batch your data into
   * sets of a couple thousand records before writing it. In the future we'll
   * have some utilities within node-influx to make this easier.
   *
   * ---
   *
   * A note when using manually-specified times and precisions: by default
   * we write using the `ms` precision since that's what JavaScript gives us.
   * You can adjust this. However, there is some special behaviour if you
   * manually specify a timestamp in your points:
   *  - if you specify the timestamp as a Date object, we'll convert it to
   *    milliseconds and manipulate it as needed to get the right precision
   *  - if provide a INanoDate as returned from {@link toNanoTime} or the
   *    results from an Influx query, we'll be able to pull the precise
   *    nanosecond timestamp and manipulate it to get the right precision
   *  - if you provide a string or number as the timestamp, we'll pass it
   *    straight into Influx.
   *
   * Please see the IPoint and IWriteOptions types for a
   * full list of possible options.
   *
   * @param {IPoint[]} points
   * @param {IWriteOptions} [options]
   * @return {Promise<void>}
   * @example
   * // write a point into the default database with
   * // the default retention policy.
   * influx.writePoints([
   *   {
   *     measurement: 'perf',
   *     tags: { host: 'box1.example.com' },
   *     fields: { cpu: getCpuUsage(), mem: getMemUsage() },
   *   }
   * ])
   *
   * // you can manually specify the database,
   * // retention policy, and time precision:
   * influx.writePoints([
   *   {
   *     measurement: 'perf',
   *     tags: { host: 'box1.example.com' },
   *     fields: { cpu: getCpuUsage(), mem: getMemUsage() },
   *     timestamp: getLastRecordedTime(),
   *   }
   * ], {
   *   database: 'my_db',
   *   retentionPolicy: '1d',
   *   precision: 's'
   * })
   */
  public writePoints(points: IPoint[], options: IWriteOptions = {}): Promise<void> {
    const {
      database = this.defaultDB(),
      precision = <grammar.TimePrecision>'n',
      retentionPolicy,
    } = options;

    const serializeOptions: ISerializePointOptions = {
      precision: precision,
      schema: this.schema[database],
    };

    let payload = '';
    points.forEach(point => {
      payload += (payload.length > 0 ? '\n' : '') + serializePoint(point, serializeOptions);
    });

    return this.pool.discard({
      body: payload,
      method: 'POST',
      path: '/write',
      query: Object.assign({
        db: database,
        p: this.options.password,
        precision,
        rp: retentionPolicy,
        u: this.options.username,
      }),
    });
  }

  /**
   * writeMeasurement functions similarly to {@link InfluxDB#writePoints}, but
   * it automatically fills in the `measurement` value for all points for you.
   *
   * @param {String} measurement
   * @param {IPoint[]} points
   * @param {IWriteOptions} [options]
   * @return {Promise<void>}
   * @example
   * influx.writeMeasurement('perf', [
   *   {
   *     tags: { host: 'box1.example.com' },
   *     fields: { cpu: getCpuUsage(), mem: getMemUsage() },
   *   }
   * ])
   */
  public writeMeasurement(
    measurement: string,
    points: IPoint[],
    options: IWriteOptions = {},
  ): Promise<void> {
    points = points.map(p => Object.assign({ measurement }, p));
    return this.writePoints(points, options);
  }

  public query<T>(query: string[], options?: IQueryOptions): Promise<IResults<T>[]>;
  public query<T>(query: string, options?: IQueryOptions): Promise<IResults<T>>;

  /**
   * .query() runs a query (or list of queries), and returns the results in a
   * friendly format, {@link IResults}. If you run multiple queries, an array of results
   * will be returned, otherwise a single result (array of objects) will be returned.
   *
   * @param {String|String[]} query
   * @param {IQueryOptions} [options]
   * @return {Promise<IResults|Results[]>} result(s)
   * @example
   * influx.query('select * from perf').then(results => {
   *   console.log(results)
   * })
   */
  public query<T>(
    query: string | string[],
    options: IQueryOptions = {},
  ): Promise<IResults<T> | IResults<T>[]> {
    if (Array.isArray(query)) {
      query = query.join(';');
    }
    // If the consumer asked explicitly for nanosecond precision parsing,
    // remove that to cause Influx to give us ISO dates that
    // we can parse correctly.
    if (options.precision === 'n') {
      options = Object.assign({}, options); // avoid mutating
      delete options.precision;
    }

    return this.queryRaw(query, options).then(res => parse<T>(res, options.precision));
  }

  /**
   * queryRaw functions similarly to .query() but it does no fancy
   * transformations on the returned data; it calls `JSON.parse` and returns
   * those results verbatim.
   *
   * @param {String|String[]} query
   * @param {IQueryOptions} [options]
   * @return {Promise<*>}
   * @example
   * influx.queryRaw('select * from perf').then(rawData => {
   *   console.log(rawData)
   * })
   */
  public queryRaw(query: string | string[], options: IQueryOptions = {}): Promise<any> {
    const { database = this.defaultDB(), retentionPolicy, method } = options;

    if (query instanceof Array) {
      query = query.join(';');
    }

    return this.pool.json(
<<<<<<< HEAD
      this.getQueryOpts({
        db: database,
        epoch: options.precision,
        q: query,
        rp: retentionPolicy,
      }, method),
=======
      this.getQueryOpts(
        {
          db: database,
          epoch: options.precision,
          q: query,
          rp: retentionPolicy,
        },
        method,
      ),
>>>>>>> 0f81810e
    );
  }

  /**
   * Pings all available hosts, collecting online status and version info.
   * @param  {Number}               timeout Given in milliseconds
   * @return {Promise<IPingStats[]>}
   * @example
   * influx.ping(5000).then(hosts => {
   *   hosts.forEach(host => {
   *     if (host.online) {
   *       console.log(`${host.url.host} responded in ${host.rtt}ms running ${host.version})`)
   *     } else {
   *       console.log(`${host.url.host} is offline :(`)
   *     }
   *   })
   * })
   */
  public ping(timeout: number): Promise<IPingStats[]> {
    return this.pool.ping(timeout);
  }

  /**
   * Returns the default database that queries operates on. It throws if called
   * when a default database isn't set.
   * @private
   */
  private defaultDB(): string {
    if (!this.options.database) {
      throw new Error(
        'Attempted to run an influx query without a default' +
          ' database specified or an explicit database provided.',
      );
    }

    return this.options.database;
  }

  /**
   * Creates options to be passed into the pool to query databases.
   * @private
   */
  private getQueryOpts(params: any, method: string = 'GET'): any {
    return {
      method,
      path: '/query',
      query: Object.assign(
        {
          p: this.options.password,
          u: this.options.username,
        },
        params,
      ),
    };
  }
}<|MERGE_RESOLUTION|>--- conflicted
+++ resolved
@@ -1217,24 +1217,12 @@
     }
 
     return this.pool.json(
-<<<<<<< HEAD
       this.getQueryOpts({
         db: database,
         epoch: options.precision,
         q: query,
         rp: retentionPolicy,
       }, method),
-=======
-      this.getQueryOpts(
-        {
-          db: database,
-          epoch: options.precision,
-          q: query,
-          rp: retentionPolicy,
-        },
-        method,
-      ),
->>>>>>> 0f81810e
     );
   }
 
