--- conflicted
+++ resolved
@@ -110,30 +110,16 @@
     })
 
     describe('#_createKeyTagString', function () {
-<<<<<<< HEAD
-      it('should build a properly formatted tags string', function () {
-        var str = client._createKeyTagString({tag_1: 'value', tag2: 'value value', tag3: 'value,value'})
-        assert.equal(str, 'tag2=value\\ value,tag3=value\\,value,tag_1=value')  // tags should be sorted
-=======
       it('should build a properly formatted string', function () {
         var str = client._createKeyTagString({tag_1: 'value', tag2: 'value value', tag3: 'value,value'})
-        assert.equal(str, 'tag_1=value,tag2=value\\ value,tag3=value\\,value')
->>>>>>> 5533ec86
+        assert.equal(str, 'tag2=value\\ value,tag3=value\\,value,tag_1=value')
       })
     })
 
     describe('#_createKeyValueString', function () {
-<<<<<<< HEAD
       it('should build a properly formatted fieldset', function () {
         var str = client._createKeyValueString({a: 1, b: 2})
         assert.equal(str, 'a=1,b=2')
-        str = client._createKeyValueString({'temp=rature': 82, 'location place': 'us-midwest', 'comma, and quote': "'= "})
-        assert.equal(str, 'temp\\=rature=82,location\\ place="us-midwest",comma\\,\\ and\\ quote="\'= "')
-=======
-      it('should build a properly formatted string', function () {
-        var str = client._createKeyValueString({a: 1, b: 2})
-        assert.equal(str, 'a=1,b=2')
->>>>>>> 5533ec86
       })
     })
 
@@ -371,7 +357,6 @@
 
     describe('#writePoint', function () {
       this.timeout(5000)
-<<<<<<< HEAD
 
       it('should write a generic point into the database', function (done) {
         dbClient.writePoint(info.series.numName, {value: 232, value2: 123}, {foo: 'bar', foobar: 'baz'}, done)
@@ -398,39 +383,6 @@
       })
 
       it('should write a point that has "length" in its keys (#126)', function (done) {
-        dbClient.writePoint(info.series.strName, {length: 3}, {length: '5'}, done)
-      })
-    })
-
-    describe('#writePoints', function () {
-      this.timeout(10000)
-      it('should write multiple points to the same time series, same column names', function (done) {
-=======
-      it('should write a generic point into the database', function (done) {
-        dbClient.writePoint(info.series.numName, {value: 232, value2: 123}, {foo: 'bar', foobar: 'baz'}, done)
-      })
-
-      it('should write a generic point into the database', function (done) {
-        dbClient.writePoint(info.series.numName, 1, {foo: 'bar', foobar: 'baz'}, done)
-      })
-
-      it('should write a generic point into the database', function (done) {
-        dbClient.writePoint(info.series.numName, {time: 1234567890, value: 232}, {}, done)
-      })
-
-      it('should write a point with time into the database', function (done) {
-        dbClient.writePoint(info.series.numName, {time: new Date(), value: 232}, {}, done)
-      })
-
-      it('should write a point with a string as value into the database', function (done) {
-        dbClient.writePoint(info.series.strName, {value: 'my test string'}, {}, done)
-      })
-
-      it('should write a point with a string as value into the database (using different method)', function (done) {
-        dbClient.writePoint(info.series.strName, 'my second test string', {}, done)
-      })
-
-      it('should write a point that has "length" in its keys', function (done) {
         dbClient.writePoint(info.series.strName, {length: 3}, {length: '5'}, done)
       })
     })
@@ -452,38 +404,6 @@
           [{othervalue: 212}, {foobar: 'baz'}],
           [{andanothervalue: 452}, {foobar: 'baz'}]
         ]
-        dbClient.writePoints(info.series.numName, points, done)
-      })
-    })
-
-    describe('#writeSeries', function () {
-      it('should write multiple points to multiple time series, same column names', function (done) {
->>>>>>> 5533ec86
-        var points = [
-          [{value: 232}, {foobar: 'baz'}],
-          [{value: 212}, {foobar: 'baz'}],
-          [{value: 452}, {foobar: 'baz'}],
-          [{value: 122}]
-        ]
-<<<<<<< HEAD
-        dbClient.writePoints(info.series.numName, points, done)
-      })
-      it('should write multiple points to the same time series, differing column names', function (done) {
-=======
-        var data = {
-          series1: points,
-          series2: points
-        }
-        dbClient.writeSeries(data, done)
-      })
-      it('should write multiple points to multiple time series, differing column names', function (done) {
->>>>>>> 5533ec86
-        var points = [
-          [{value: 232}, {foobar: 'baz'}],
-          [{othervalue: 212}, {foobar: 'baz'}],
-          [{andanothervalue: 452}, {foobar: 'baz'}]
-        ]
-<<<<<<< HEAD
         dbClient.writePoints(info.series.numName, points, done)
       })
     })
@@ -551,50 +471,6 @@
             assert.equal(res[0].length, 2)
             assert.equal(res[0][0].value, 100)
             assert.equal(res[0][1].value, 101)
-=======
-        var data = {
-          series1: points,
-          series2: points
-        }
-        dbClient.writeSeries(data, done)
-      })
-      it('should write multiple points to multiple time series, differing column names, specified timestamps', function (done) {
-        var points = [
-          [{value: 232, time: 1234567787}, {foobar: 'baz'}],
-          [{othervalue: 212, time: 1234567777}, {foobar: 'baz'}],
-          [{andanothervalue: 452, time: 1234567747}, {foobar: 'baz'}]
-        ]
-        var data = {
-          series1: points,
-          series2: points
-        }
-        var response = dbClient._prepareValues(data)
-        var expected = 'series1,foobar=baz value=232 1234567787\nseries1,foobar=baz othervalue=212 1234567777\nseries1,foobar=baz andanothervalue=452 1234567747\nseries2,foobar=baz value=232 1234567787\nseries2,foobar=baz othervalue=212 1234567777\nseries2,foobar=baz andanothervalue=452 1234567747'
-        assert.equal(response, expected)
-        done()
-      })
-    })
-
-    describe('#withPointsInDB', function () {
-      beforeEach(function (done) {
-        dbClient.writePoint(info.series.numName, {value: 100, value2: 200}, {field1: 'f1', field2: 'f2'}, function () {
-          dbClient.writePoint(info.series.numName, {value: 101, value2: 201}, {field1: 'f1'}, function () {
-            dbClient.writePoint(info.series.strName, {value: 'my test string'}, {}, function () {
-              done()
-            })
-          })
-        })
-      })
-
-      describe('#query', function () {
-        it('should read a point from the database', function (done) {
-          dbClient.query('SELECT value FROM ' + info.series.numName + ';', function (err, res) {
-            assert.equal(err, null)
-            assert(res instanceof Array)
-            assert.equal(res.length, 1)
-            assert.equal(res[0].length, 2)
-            assert.equal(res[0][0].value, 100)
-            assert.equal(res[0][1].value, 101)
             done()
           })
         })
@@ -607,28 +483,41 @@
             assert(res instanceof Array)
             assert.equal(res.length, 1)
             assert.equal(res[0].series.length, 1)
->>>>>>> 5533ec86
-            done()
-          })
-        })
-      })
-
-<<<<<<< HEAD
-      describe('#queryRaw', function () {
-        it('should read a point from the database and return raw values', function (done) {
-          dbClient.queryRaw('SELECT value FROM ' + info.series.numName + ';', function (err, res) {
-            assert.equal(err, null)
-            assert(res instanceof Array)
-            assert.equal(res.length, 1)
-            assert.equal(res[0].series.length, 1)
-=======
+            done()
+          })
+        })
+      })
+
+      describe('#escapingRoundtrip', function () {
+        it('should escape, write, read, and unescape a point', function (done) {
+          dbClient.writePoint(
+            info.series.numName,
+            {'value,= 1': ',"= ', '"': 2},
+            {tag1: 'escapingRoundTrip', 'commas, and = signs': 'space != ,'},
+            function (err) {
+              assert.equal(err, null)
+              dbClient.query('SELECT * FROM ' + info.series.numName + " WHERE tag1='escapingRoundTrip';", function (err, res) {
+                assert.equal(err, null)
+                assert(res instanceof Array)
+                assert.equal(res.length, 1, 'one series')
+                assert.equal(res[0].length, 1, 'one result')
+                assert.equal(res[0][0].tag1, 'escapingRoundTrip', 'the right result')
+                assert.equal(res[0][0]['value,= 1'], ',"= ', '[,= ]-escaping field keys and values')
+                assert.equal(res[0][0]['"'], 2, 'escaping quotes in field keys')
+                assert.equal(res[0][0]['commas, and = signs'], 'space != ,', 'escaping tag keys and values')
+                done()
+              })
+            }
+          )
+        })
+      })
+
       describe('#getMeasurements', function () {
         it('should return array of measurements', function (done) {
           client.getMeasurements(function (err, measurements) {
             if (err) return done(err)
             assert(measurements instanceof Array)
             assert.equal(measurements.length, 1)
->>>>>>> 5533ec86
             done()
           })
         })
@@ -662,101 +551,6 @@
         it('should bubble errors through')
       })
 
-<<<<<<< HEAD
-      describe('#escapingRoundtrip', function () {
-        it('should escape, write, read, and unescape a point', function (done) {
-          dbClient.writePoint(info.series.numName,
-              {'value,= 1': ',"= ', '"': 2},
-              {tag1: 'escapingRoundTrip', 'commas, and = signs': 'space != ,'}, function (err) {
-            assert.equal(err, null)
-            dbClient.query('SELECT * FROM ' + info.series.numName + " WHERE tag1='escapingRoundTrip';", function (err, res) {
-              assert.equal(err, null)
-              assert(res instanceof Array)
-              assert.equal(res.length, 1, 'one series')
-              assert.equal(res[0].length, 1, 'one result')
-              assert.equal(res[0][0].tag1, 'escapingRoundTrip', 'the right result')
-              assert.equal(res[0][0]['value,= 1'], ',"= ', '[,= ]-escaping field keys and values')
-              assert.equal(res[0][0]['"'], 2, 'escaping quotes in field keys')
-              assert.equal(res[0][0]['commas, and = signs'], 'space != ,', 'escaping tag keys and values')
-              done()
-            })
-          })
-        })
-      })
-
-      describe('#getMeasurements', function () {
-        it('should return array of measurements', function (done) {
-          client.getMeasurements(function (err, measurements) {
-            if (err) return done(err)
-            assert(measurements instanceof Array)
-            assert.equal(measurements.length, 1)
-            done()
-          })
-        })
-        it('should validate the returned measurements')
-      })
-
-      describe('#getSeries', function () {
-        it('should return array of series', function (done) {
-          client.getSeries(function (err, series) {
-            if (err) return done(err)
-            var expected = [ {
-              columns: [ 'key' ],
-              values: [
-                [ 'number_test,field1=f1' ],
-                [ 'number_test,field1=f1,field2=f2' ],
-                [ 'string_test' ]
-              ] } ]
-            assert.deepEqual(series, expected)
-            done()
-          })
-        })
-
-        it('should return array of series', function (done) {
-          client.getSeries(info.series.numName, function (err, series) {
-            if (err) return done(err)
-            assert(series instanceof Array)
-            assert.equal(series[0].values.length, 2)
-            done()
-          })
-        })
-        it('should bubble errors through')
-      })
-
-      describe('#getSeriesNames', function () {
-        it('should return array of series.numNames', function (done) {
-          client.getSeriesNames(function (err, series) {
-            if (err) return done(err)
-            assert(series instanceof Array)
-            assert.notEqual(series.indexOf(info.series.numName), -1)
-            done()
-          })
-        })
-        it('should return array of series.numNames from the db defined on connection', function (done) {
-          client.getSeriesNames(function (err, series) {
-            if (err) return done(err)
-            assert(series instanceof Array)
-            assert.notEqual(series.indexOf(info.series.numName), -1)
-            done()
-          })
-        })
-        it('should bubble errors through')
-      })
-
-      describe('#dropSeries', function () {
-        this.timeout(25000)
-        it('should drop series', function (done) {
-          client.dropSeries('WHERE foobar="baz"', function (err) {
-            if (err) return done(err)
-            assert.equal(err, null)
-            done()
-          })
-        })
-        it('should bubble errors through', function (done) {
-          failClient.dropSeries(info.series.numName, function (err) {
-            assert(err instanceof Error)
-            done()
-=======
       describe('#getSeriesNames', function () {
         it('should return array of series.numNames', function (done) {
           client.getSeriesNames(function (err, series) {
@@ -832,25 +626,6 @@
               assert.equal(res[0][0][field.key], field.value)
               done()
             })
->>>>>>> 5533ec86
-          })
-        })
-      })
-
-<<<<<<< HEAD
-      describe('#dropMeasurement', function () {
-        this.timeout(25000)
-        it('should drop measurement', function (done) {
-          client.dropMeasurement(info.series.numName, function (err) {
-            if (err) return done(err)
-            assert.equal(err, null)
-            done()
-          })
-        })
-        it('should bubble errors through', function (done) {
-          failClient.dropMeasurement(info.series.numName, function (err) {
-            assert(err instanceof Error)
-            done()
           })
         })
       })
@@ -871,23 +646,6 @@
       beforeEach(function (done) {
         dbClient.createContinuousQuery('testQuery', 'SELECT COUNT(value) INTO valuesCount_1h FROM ' + info.series.numName + ' GROUP BY time(1h) ', done)
       })
-=======
-    describe('#createContinuousQuery', function () {
-      it('should create a continuous query', function (done) {
-        dbClient.createContinuousQuery('testQuery', 'SELECT COUNT(value) INTO valuesCount_1h FROM ' + info.series.numName + ' GROUP BY time(1h) ', function (err, res) {
-          assert.equal(err, null)
-          assert(res instanceof Array)
-          assert.equal(res.length, 1)
-          done()
-        })
-      })
-    })
-
-    describe('#withContinuousQueryInDB', function () {
-      beforeEach(function (done) {
-        dbClient.createContinuousQuery('testQuery', 'SELECT COUNT(value) INTO valuesCount_1h FROM ' + info.series.numName + ' GROUP BY time(1h) ', done)
-      })
->>>>>>> 5533ec86
 
       describe('#getContinuousQueries', function () {
         it('should fetch all continuous queries from the database', function (done) {
